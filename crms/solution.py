import os
import shutil
import time
import json
import logging
import zipfile
import c_two as cc
from pathlib import Path
from crms.grid import Grid
from crms.common import Common
from crms.raster import Raster
from crms.treeger import Treeger

from icrms.isolution import ISolution
from src.nh_grid_server.core.config import settings

logger = logging.getLogger(__name__)

DEFAULT_SRC_CRS = "EPSG:2326"

@cc.iicrm
class Solution(ISolution):
    def __init__(self, name: str, env: dict, action_types: list[str]):
        self.name = name
        self.env = env
        self.action_types = action_types
        self.path = Path(f'{settings.SOLUTION_DIR}{self.name}')
        self.env_path = self.path / 'env'
        self.human_actions_path = self.path / 'actions' / 'human_actions'

        self.path.mkdir(parents=True, exist_ok=True)
        self.env_path.mkdir(parents=True, exist_ok=True)
        self.human_actions_path.mkdir(parents=True, exist_ok=True)

    def clone_env(self) -> dict:
        env_data = {}
        for key, value in self.env.items():
            if isinstance(value, str) and os.path.isfile(value):
                try:
                    with open(value, 'r', encoding='utf-8') as f:
                        content = f.readlines()
                except UnicodeDecodeError:
                    with open(value, 'rb') as f:
                        content = f.read()
                env_data[key] = {
                    'file_name': os.path.basename(value),
                    'content': content
                }
            else:
                env_data[key] = value
        return env_data
    
    def get_env(self) -> dict:
        return self.env

    def get_action_types(self) -> list[str]:
        return self.action_types
    
    def add_human_action(self, action_type: str, params: dict) -> str:
        action_id = str(int(time.time() * 1000))
        action_path = self.human_actions_path / f'{action_id}.json'
        
        # 获取params数据并去掉action_type字段
        params_data = params.model_dump()
        params_data.pop('action_type', None)  # 安全地移除action_type字段
            
        with open(action_path, 'w', encoding='utf-8') as f:
            json.dump({
                'action_type': action_type,
                'params': params_data
            }, f, ensure_ascii=False, indent=4)
        return action_id

    def update_human_action(self, action_id, params):
        action_path = self.human_actions_path / f'{action_id}.json'
        if not action_path.exists():
            raise FileNotFoundError(f'Action file {action_path} does not exist.')
        
        # 获取params数据并去掉action_type字段
        params_data = params.model_dump()
        params_data.pop('action_type', None)  # 安全地移除action_type字段
        
        with open(action_path, 'w', encoding='utf-8') as f:
            json.dump({
                'action_type': params.action_type,
                'params': params_data
            }, f, ensure_ascii=False, indent=4)

    def delete_human_action(self, action_id):
        action_path = self.human_actions_path / f'{action_id}.json'
        if action_path.exists():
            action_path.unlink()
        else:
            logger.warning(f'Action file {action_path} does not exist.')
    
    def get_human_actions(self) -> list[dict]:
        actions = []
        try:
            # 检查actions目录是否存在
            if not self.human_actions_path.exists():
                logger.warning(f'Actions path {self.human_actions_path} does not exist')
                return actions
            
            # 遍历actions目录下的所有JSON文件
            for action_file in self.human_actions_path.glob('*.json'):
                try:
                    with open(action_file, 'r', encoding='utf-8') as f:
                        action_data = json.load(f)
                        # 添加action_id（从文件名提取）
                        action_id = action_file.stem  # 去掉.json后缀
                        action_data['action_id'] = action_id
                        actions.append(action_data)
                except (json.JSONDecodeError, IOError) as e:
                    logger.error(f'Failed to read action file {action_file}: {str(e)}')
                    continue
            
            # 按action_id排序（时间戳顺序）
            actions.sort(key=lambda x: x.get('action_id', '0'))
            
        except Exception as e:
            logger.error(f'Failed to get human actions: {str(e)}')
        
        return actions

    def ne_sampling(self, dem_crm, lum_crm, grid_list) -> dict:
        try:
            ne_list = []
            for grid in grid_list:
                center = grid.center
                x = center[0]
                y = center[1]
                grid.altitude = dem_crm.sampling(x, y, src_crs=DEFAULT_SRC_CRS)
                grid.type = lum_crm.sampling(x, y, src_crs=DEFAULT_SRC_CRS)
                ne_list.append(grid.ne)
                print(f"Grid {grid.index} - Altitude: {grid.altitude}, Type: {grid.type}")

<<<<<<< HEAD
            ne_path = self.path / 'ne.txt'
=======
            ne_path = self.env_path / 'ne.txt'
>>>>>>> 06297180

            with open(ne_path, 'w', encoding='utf-8') as f:
                for ne in ne_list:
                    if isinstance(ne, (list, tuple)):
                        # 将列表元素用空格或逗号分隔
                        f.write(' '.join(map(str, ne)) + '\n')
                    else:
                        f.write(str(ne) + '\n')

            return {"status": True, "message": "Sampling completed successfully"}
        except Exception as e:
            logger.error(f'Failed to perform sampling: {str(e)}')
            return {"status": False, "message": str(e)}

    def ns_sampling(self, dem_crm, lum_crm, edge_list) -> dict:
        try:
            ns_list = []
            for edge in edge_list:
                center = edge.center
                x = center[0]
                y = center[1]
                edge.altitude = dem_crm.sampling(x, y, src_crs=DEFAULT_SRC_CRS)
                edge.type = lum_crm.sampling(x, y, src_crs=DEFAULT_SRC_CRS)
                ns_list.append(edge.ns)
                print(f"Edge {edge.index} - Altitude: {edge.altitude}, Type: {edge.type}")

<<<<<<< HEAD
            ns_path = self.path / 'ns.txt'
=======
            ns_path = self.env_path / 'ns.txt'
>>>>>>> 06297180

            with open(ns_path, 'w', encoding='utf-8') as f:
                for ns in ns_list:
                    if isinstance(ns, (list, tuple)):
                        # 将列表元素用空格或逗号分隔
                        f.write(' '.join(map(str, ns)) + '\n')
                    else:
                        f.write(str(ns) + '\n')

            return {"status": True, "message": "Sampling completed successfully"}
        except Exception as e:
            logger.error(f'Failed to perform sampling: {str(e)}')
            return {"status": False, "message": str(e)}

    def package(self) -> str:
<<<<<<< HEAD
        package_path = self.path / f'{self.name}_package.zip'

=======
>>>>>>> 06297180
        treeger = Treeger()
        grid_node_key = self.env.get('grid_node_key')
        dem_node_key = self.env.get('dem_node_key')
        lum_node_key = self.env.get('lum_node_key')
        rainfall_node_key = self.env.get('rainfall_node_key')
        gate_node_key = self.env.get('gate_node_key')
        tide_node_key = self.env.get('tide_node_key')
        inp_node_key = self.env.get('inp_node_key')

        grid_crm = treeger.trigger(grid_node_key, Grid)
        dem_crm = treeger.trigger(dem_node_key, Raster)
        lum_crm = treeger.trigger(lum_node_key, Raster)
        rainfall_crm = treeger.trigger(rainfall_node_key, Common)
        gate_crm = treeger.trigger(gate_node_key, Common)
        tide_crm = treeger.trigger(tide_node_key, Common)
        inp_crm = treeger.trigger(inp_node_key, Common)

        # 1. ne and ns sampling
        grid_list = grid_crm.parse_grid_records()
        edge_list = grid_crm.parse_edge_records()
        ne_sampling_result = self.ne_sampling(dem_crm, lum_crm, grid_list)
        ns_sampling_result = self.ns_sampling(dem_crm, lum_crm, edge_list)
        if not ne_sampling_result.get('status', True):
            logger.error(f'NE sampling failed: {ne_sampling_result.get("message", "")}')
        if not ns_sampling_result.get('status', True):
            logger.error(f'NS sampling failed: {ns_sampling_result.get("message", "")}')

        # 2. copy common files
<<<<<<< HEAD
        rainfall_crm.copy_to(self.path)
        gate_crm.copy_to(self.path)
        tide_crm.copy_to(self.path)
        inp_crm.copy_to(self.path)

        # TODO: 3. create package
=======
        rainfall_crm.copy_to(self.env_path)
        gate_crm.copy_to(self.env_path)
        tide_crm.copy_to(self.env_path)
        inp_crm.copy_to(self.env_path)

        # 3. create package
        package_path = self.path / f'{self.name}_package.zip'
        with zipfile.ZipFile(package_path, 'w', zipfile.ZIP_DEFLATED) as package_zip:
            # 添加solution目录中的所有文件和文件夹
            for root, dirs, files in os.walk(self.path):
                root_path = Path(root)
                
                # 跳过生成的压缩包文件本身
                if root_path == self.path and f'{self.name}_package.zip' in files:
                    files.remove(f'{self.name}_package.zip')
                
                # 添加所有文件
                for file in files:
                    file_path = root_path / file
                    arcname = file_path.relative_to(self.path)
                    package_zip.write(file_path, arcname)
>>>>>>> 06297180

        logger.info(f'Package created: {package_path}')
        return str(package_path)

<<<<<<< HEAD
=======
    def delete_solution(self) -> None:
        """
        删除解决方案
        :return: None
        """
        ...
        # 删除解决方案目录
        if self.path.exists():
            shutil.rmtree(self.path)
            logger.info(f'Solution directory {self.path} deleted successfully')
        else:
            logger.warning(f'Solution directory {self.path} does not exist')

>>>>>>> 06297180
    def terminate(self) -> None:
        # Do something need to be saved
        pass<|MERGE_RESOLUTION|>--- conflicted
+++ resolved
@@ -134,11 +134,7 @@
                 ne_list.append(grid.ne)
                 print(f"Grid {grid.index} - Altitude: {grid.altitude}, Type: {grid.type}")
 
-<<<<<<< HEAD
-            ne_path = self.path / 'ne.txt'
-=======
             ne_path = self.env_path / 'ne.txt'
->>>>>>> 06297180
 
             with open(ne_path, 'w', encoding='utf-8') as f:
                 for ne in ne_list:
@@ -165,11 +161,7 @@
                 ns_list.append(edge.ns)
                 print(f"Edge {edge.index} - Altitude: {edge.altitude}, Type: {edge.type}")
 
-<<<<<<< HEAD
-            ns_path = self.path / 'ns.txt'
-=======
             ns_path = self.env_path / 'ns.txt'
->>>>>>> 06297180
 
             with open(ns_path, 'w', encoding='utf-8') as f:
                 for ns in ns_list:
@@ -185,11 +177,6 @@
             return {"status": False, "message": str(e)}
 
     def package(self) -> str:
-<<<<<<< HEAD
-        package_path = self.path / f'{self.name}_package.zip'
-
-=======
->>>>>>> 06297180
         treeger = Treeger()
         grid_node_key = self.env.get('grid_node_key')
         dem_node_key = self.env.get('dem_node_key')
@@ -218,14 +205,6 @@
             logger.error(f'NS sampling failed: {ns_sampling_result.get("message", "")}')
 
         # 2. copy common files
-<<<<<<< HEAD
-        rainfall_crm.copy_to(self.path)
-        gate_crm.copy_to(self.path)
-        tide_crm.copy_to(self.path)
-        inp_crm.copy_to(self.path)
-
-        # TODO: 3. create package
-=======
         rainfall_crm.copy_to(self.env_path)
         gate_crm.copy_to(self.env_path)
         tide_crm.copy_to(self.env_path)
@@ -247,13 +226,10 @@
                     file_path = root_path / file
                     arcname = file_path.relative_to(self.path)
                     package_zip.write(file_path, arcname)
->>>>>>> 06297180
 
         logger.info(f'Package created: {package_path}')
         return str(package_path)
 
-<<<<<<< HEAD
-=======
     def delete_solution(self) -> None:
         """
         删除解决方案
@@ -267,7 +243,6 @@
         else:
             logger.warning(f'Solution directory {self.path} does not exist')
 
->>>>>>> 06297180
     def terminate(self) -> None:
         # Do something need to be saved
         pass