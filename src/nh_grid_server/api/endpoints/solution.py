import json
from typing import Union
from pathlib import Path
from fastapi import APIRouter
from icrms.isolution import ISolution
from ...schemas.base import BaseResponse
from ...core.bootstrapping_treeger import BT
from fastapi import APIRouter, HTTPException, Body
from icrms.itreeger import ReuseAction, CRMDuration

from ...schemas.solution import (
    CreateSolutionBody, ActionType, ActionTypeResponse, ActionTypeDetailResponse,
    AddHumanActionBody, DeleteHumanActionBody, AddFenceParams, TransferWaterParams, AddGateParams, 
    UpdateHumanActionBody, ModelTypeResponse
)

import logging
logger = logging.getLogger(__name__)

router = APIRouter(prefix='/solution', tags=['solution / operation'])

def convert_type_to_frontend(type_annotation) -> str:
    """将Python类型转换为前端可识别的类型"""
    type_str = str(type_annotation)
    
    # 基础类型映射
    type_mapping = {
        'int': 'number',
        'float': 'number', 
        'str': 'string',
        'bool': 'boolean',
        'dict': 'object',
        'list': 'array'
    }
    
    # 处理泛型类型
    if 'dict[str, ' in type_str:
        return 'object'
    elif 'list[' in type_str:
        return 'array'
    elif type_str in type_mapping:
        return type_mapping[type_str]
    elif 'typing.Any' in type_str or 'Any' in type_str:
        return 'any'
    elif 'Union[' in type_str:
        return 'union'
    elif hasattr(type_annotation, '__members__'):
        # 枚举类型
        return 'enum'
    else:
        # 对于其他复杂类型，提取类名
        if hasattr(type_annotation, '__name__'):
            return type_annotation.__name__
        else:
            # 提取最后一个点后的内容作为类型名
            parts = type_str.split('.')
            if parts:
                clean_type = parts[-1].replace('>', '').replace("'", '')
                return clean_type
    
    return 'unknown'    

@router.get('/model_type_list', response_model=ModelTypeResponse)
def get_model_type_list():
    """
    Get all model types from process_group.json.
    """
    try:
        # 获取项目根目录下的 persistence/process_group.json 文件路径
        current_file = Path(__file__)
        project_root = current_file.parent.parent.parent.parent.parent  # 回到项目根目录
        process_group_file = project_root / "persistence" / "process_group.json"
        
        if not process_group_file.exists():
            logger.error(f"process_group.json not found at: {process_group_file}")
            return ModelTypeResponse(success=False, data=[])
        
        # 读取并解析 JSON 文件
        with open(process_group_file, 'r', encoding='utf-8') as f:
            process_groups = json.load(f)
        
        model_types = []
        for group in process_groups:
            # 从配置中获取需要跳过的参数，如果没有配置则默认为空集合
            skip_params = set(group.get("skip_parameters", []))
            
            group_data = {
                "group_type": group.get("group_type", ""),
                "description": group.get("description", ""),
                "processes": []
            }
            
            # 处理每个进程的参数信息
            for process in group.get("processes", []):
                process_data = {
                    "name": process.get("name", ""),
                    "parameters": []
                }
                
                # 过滤参数，跳过配置中指定的参数名
                for param in process.get("parameters", []):
                    param_name = param.get("name", "")
                    if param_name not in skip_params:
                        process_data["parameters"].append({
                            "name": param_name,
                            "type": param.get("type", "")
                        })
                
                group_data["processes"].append(process_data)
            
            model_types.append(group_data)
        
        return ModelTypeResponse(success=True, data=model_types)
    except Exception as e:
        logger.error(f'Failed to get model type list: {str(e)}')
        return ModelTypeResponse(success=False, data=[])

@router.get('/action_type_list', response_model=ActionTypeDetailResponse)
def get_action_type_list():
    """
    Description
    --
    Get all action types with complete information including parameter schemas.
    """
    try:
        param_schemas = {
            "add_fence": AddFenceParams,
            "transfer_water": TransferWaterParams,
            "add_gate": AddGateParams
        }
        
        action_types = []
        for action_type in ActionType:
            param_class = param_schemas.get(action_type.action_value)
            param_schema = {}
            
            if param_class:
                param_schema = {
                    "fields": {},
                    "required": []
                }
                
                for field_name, field_info in param_class.model_fields.items():
                    if field_name == "action_type":  # Skip discriminator field
                        continue
                    
                    field_schema = {
                        "required": field_info.is_required()
                    }
                    
                    # Priority 1: Check for enum types (including Optional enums)
                    enum_annotation = None
                    is_optional_enum = False
                    
                    # Direct enum type (e.g., LanduseType)
                    if hasattr(field_info.annotation, '__members__'):
                        enum_annotation = field_info.annotation
                    # Check for Union types (including | syntax and Union[] syntax)
                    else:
                        # Handle Python 3.10+ | syntax (types.UnionType)
                        if str(type(field_info.annotation)) == "<class 'types.UnionType'>":
                            # For types.UnionType, we need to check __args__ directly
                            if hasattr(field_info.annotation, '__args__'):
                                args = field_info.annotation.__args__
                                for arg in args:
                                    if hasattr(arg, '__members__') and arg is not type(None):
                                        enum_annotation = arg
                                        # Check if it's optional (contains None)
                                        if type(None) in args:
                                            is_optional_enum = True
                                        break
                        # Handle traditional Union[] syntax
                        elif hasattr(field_info.annotation, '__origin__'):
                            origin = field_info.annotation.__origin__
                            if origin is Union:
                                args = field_info.annotation.__args__
                                for arg in args:
                                    if hasattr(arg, '__members__') and arg is not type(None):
                                        enum_annotation = arg
                                        # Check if it's optional (contains None)
                                        if type(None) in args:
                                            is_optional_enum = True
                                        break
                    
                    # If enum type is found, set enum-related information
                    if enum_annotation:
                        field_schema["type"] = "enum"
                        
                        # Get actual enum values (for API transmission)
                        enum_items = list(enum_annotation.__members__.items())
                        try:
                            field_schema["enum_options"] = [item.value for _, item in enum_items]
                        except AttributeError:
                            # If enum has no value attribute, use name as option
                            field_schema["enum_options"] = [name for name, _ in enum_items]
                        
                        if is_optional_enum:
                            field_schema["optional"] = True
                    
                    # If not enum type, handle other types
                    else:
                        # Convert type to frontend-recognizable format
                        frontend_type = convert_type_to_frontend(field_info.annotation)
                        field_schema["type"] = frontend_type
                        
                        # Handle Optional types
                        # Check for Python 3.10+ | syntax (types.UnionType)
                        if str(type(field_info.annotation)) == "<class 'types.UnionType'>":
                            if hasattr(field_info.annotation, '__args__'):
                                args = field_info.annotation.__args__
                                if len(args) == 2 and type(None) in args:
                                    # Optional type (e.g., float | None)
                                    non_none_type = args[0] if args[1] is type(None) else args[1]
                                    field_schema["type"] = convert_type_to_frontend(non_none_type)
                                    field_schema["optional"] = True
                                else:
                                    field_schema["type"] = "union"
                                    field_schema["union_types"] = [convert_type_to_frontend(arg) for arg in args]
                        # Handle traditional Union[] syntax
                        elif hasattr(field_info.annotation, '__origin__'):
                            if field_info.annotation.__origin__ is Union:
                                args = field_info.annotation.__args__
                                if len(args) == 2 and type(None) in args:
                                    # Optional type (e.g., Optional[float])
                                    non_none_type = args[0] if args[1] is type(None) else args[1]
                                    field_schema["type"] = convert_type_to_frontend(non_none_type)
                                    field_schema["optional"] = True
                                else:
                                    field_schema["type"] = "union"
                                    field_schema["union_types"] = [convert_type_to_frontend(arg) for arg in args]
                    
                    # Add field description and default value information
                    if hasattr(field_info, 'description') and field_info.description:
                        field_schema["description"] = field_info.description
                    
                    # Handle special frontend-specific information
                    current_type = field_schema.get("type", "")
                    if current_type == "object":
                        field_schema["format"] = "geojson" if field_name == "feature" else "object"
                    elif current_type == "number":
                        if "float" in str(field_info.annotation):
                            field_schema["format"] = "float"
                        else:
                            field_schema["format"] = "integer"
                    
                    param_schema["fields"][field_name] = field_schema
                    
                    if field_info.is_required():
                        param_schema["required"].append(field_name)
            
            action_data = {
                "value": action_type.action_value,
                "name": action_type.display_name,
                "description": action_type.description,
                "param_schema": param_schema
            }
            action_types.append(action_data)
        
        return ActionTypeDetailResponse(
            success=True,
            data=action_types
        )
    except Exception as e:
        raise HTTPException(status_code=500, detail=f'Failed to get action types: {str(e)}')

@router.post('/create', response_model=BaseResponse)
def create_solution(body: CreateSolutionBody=Body(..., description='create solution')):
    """
    Description
    --
    Create a solution.
    """
    try:
        node_key = f'root.solutions.{body.name}'
        BT.instance.mount_node("solution", node_key, body.model_dump())
        BT.instance.mount_node("actions", f'{node_key}.actions')
        BT.instance.mount_node("human_actions", f'{node_key}.actions.human_actions')
        return BaseResponse(
            success=True,
            message=node_key
        )
    except Exception as e:
        raise HTTPException(status_code=500, detail=f'Failed to set patch as the current resource: {str(e)}')
    
@router.post('/add_human_action', response_model=BaseResponse)
def add_human_action(body: AddHumanActionBody=Body(..., description='add human action')):
    """
    Description
    --
    Add a human action.
    """
    try:
<<<<<<< HEAD
        with BT.instance.connect(body.node_key, ISolution) as solution:
=======
        with BT.instance.connect(body.node_key, ISolution, duration=CRMDuration.Forever, reuse=ReuseAction.REPLACE) as solution:
>>>>>>> 06297180
            action_id = solution.add_human_action(body.action_type, body.params)
        BT.instance.mount_node("human_action", f'{body.node_key}.actions.human_actions.{action_id}')
        return BaseResponse(
            success=True,
            message="Action added successfully"
        )
    except Exception as e:
        raise HTTPException(status_code=500, detail=f'Failed to add human action: {str(e)}')

@router.get('/get_human_actions/{node_key}', response_model=ActionTypeResponse)
def get_human_actions(node_key: str):
    """
    Get human actions for a solution.
    """
    try:
        with BT.instance.connect(node_key, ISolution) as solution:
            actions = solution.get_human_actions()
        return ActionTypeResponse(
            success=True,
            data=actions
        )
    except Exception as e:
        raise HTTPException(status_code=500, detail=f'Failed to get human actions: {str(e)}')

@router.put('/update_human_action', response_model=BaseResponse)
def update_human_action(body: UpdateHumanActionBody=Body(..., description='update human action')):
    """
    Description
    --
    Update a human action.
    """
    try:
        with BT.instance.connect(body.node_key, ISolution) as solution:
            solution.update_human_action(body.action_id, body.params)
        return BaseResponse(
            success=True,
            message="Action updated successfully"
        )
    except Exception as e:
        raise HTTPException(status_code=500, detail=f'Failed to update human action: {str(e)}')

@router.delete('/delete_human_action', response_model=BaseResponse)
def delete_human_action(body: DeleteHumanActionBody=Body(..., description='delete human action')):
    """
    Description
    --
    Delete a human action.
    """
    try:
        with BT.instance.connect(body.node_key, ISolution) as solution:
            solution.delete_human_action(body.action_id)
        BT.instance.unmount_node(f'{body.node_key}.actions.human_actions.{body.action_id}')
        return BaseResponse(
            success=True,
            message="Action deleted successfully"
        )
    except Exception as e:
        raise HTTPException(status_code=500, detail=f'Failed to delete human action: {str(e)}')
    except Exception as e:
        raise HTTPException(status_code=500, detail=f'Failed to add human action: {str(e)}')
    
@router.get('/package/{node_key}', response_model=BaseResponse)
def package_solution(node_key: str):
    """
    Package a solution.
    """
    try:
<<<<<<< HEAD
        with BT.instance.connect(node_key, ISolution) as solution:
=======
        with BT.instance.connect(node_key, ISolution, duration=CRMDuration.Forever, reuse=ReuseAction.REPLACE) as solution:
>>>>>>> 06297180
            package_path = solution.package()
        return BaseResponse(
            success=True,
            message="Solution packaged successfully at " + package_path
        )
    except Exception as e:
<<<<<<< HEAD
        raise HTTPException(status_code=500, detail=f'Failed to package solution: {str(e)}')
=======
        raise HTTPException(status_code=500, detail=f'Failed to package solution: {str(e)}')
    
@router.delete('/{node_key}', response_model=BaseResponse)
def delete_solution(node_key: str):
    """
    Delete a solution.
    """
    try:
        with BT.instance.connect(node_key, ISolution) as solution:
            solution.delete_solution()
        BT.instance.unmount_node(node_key)
        return BaseResponse(
            success=True,
            message="Solution deleted successfully"
        )
    except Exception as e:
        raise HTTPException(status_code=500, detail=f'Failed to delete solution: {str(e)}')
>>>>>>> 06297180
<|MERGE_RESOLUTION|>--- conflicted
+++ resolved
@@ -290,11 +290,7 @@
     Add a human action.
     """
     try:
-<<<<<<< HEAD
-        with BT.instance.connect(body.node_key, ISolution) as solution:
-=======
         with BT.instance.connect(body.node_key, ISolution, duration=CRMDuration.Forever, reuse=ReuseAction.REPLACE) as solution:
->>>>>>> 06297180
             action_id = solution.add_human_action(body.action_type, body.params)
         BT.instance.mount_node("human_action", f'{body.node_key}.actions.human_actions.{action_id}')
         return BaseResponse(
@@ -362,20 +358,13 @@
     Package a solution.
     """
     try:
-<<<<<<< HEAD
-        with BT.instance.connect(node_key, ISolution) as solution:
-=======
         with BT.instance.connect(node_key, ISolution, duration=CRMDuration.Forever, reuse=ReuseAction.REPLACE) as solution:
->>>>>>> 06297180
             package_path = solution.package()
         return BaseResponse(
             success=True,
             message="Solution packaged successfully at " + package_path
         )
     except Exception as e:
-<<<<<<< HEAD
-        raise HTTPException(status_code=500, detail=f'Failed to package solution: {str(e)}')
-=======
         raise HTTPException(status_code=500, detail=f'Failed to package solution: {str(e)}')
     
 @router.delete('/{node_key}', response_model=BaseResponse)
@@ -392,5 +381,4 @@
             message="Solution deleted successfully"
         )
     except Exception as e:
-        raise HTTPException(status_code=500, detail=f'Failed to delete solution: {str(e)}')
->>>>>>> 06297180
+        raise HTTPException(status_code=500, detail=f'Failed to delete solution: {str(e)}')