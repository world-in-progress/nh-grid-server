import c_two as cc

@cc.icrm
class ISolution:

    # Model Server to Resource Server
    def clone_env(self) -> dict:
        """
        克隆环境变量
        :return: 环境变量
        """
        ...

    def get_env(self) -> dict:
        """
        获取环境变量字典
        :return: 环境变量字典
        """
        ...

    def get_action_types(self) -> list[str]:
        """
        获取动作类型列表
        :return: 动作类型列表
        """
        ...

    def add_human_action(self, action_type: str, params: dict) -> str:
        """
        添加人工操作
        :param action: 人工操作参数
        :return: 添加结果
        """
        ...

    def update_human_action(self, action_id: str, params: dict) -> None:
        """
        更新人工操作
        :param action_id: 人工操作ID
        :param params: 人工操作参数
        :return: None
        """
        ...

    def delete_human_action(self, action_id: str) -> None:
        """
        删除人工操作
        :param action_id: 人工操作ID
        :return: None
        """
        ...

    def get_human_actions(self) -> list[dict]:
        """
        获取所有人工操作
        :return: 人工操作列表
        """
        ...

    def package(self) -> str:
        """
        打包解决方案
        :return: 打包结果
        """
<<<<<<< HEAD
=======
        ...

    def delete_solution(self) -> None:
        """
        删除解决方案
        :return: None
        """
>>>>>>> 06297180
        ...<|MERGE_RESOLUTION|>--- conflicted
+++ resolved
@@ -62,8 +62,6 @@
         打包解决方案
         :return: 打包结果
         """
-<<<<<<< HEAD
-=======
         ...
 
     def delete_solution(self) -> None:
@@ -71,5 +69,4 @@
         删除解决方案
         :return: None
         """
->>>>>>> 06297180
         ...